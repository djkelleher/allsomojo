<<<<<<< HEAD
from datetime import datetime
=======
from datetime import date
>>>>>>> 5447b0f7
from os import cpu_count
from pathlib import Path
from typing import List, Optional
from zoneinfo import ZoneInfo

from dotenv import load_dotenv
from ezloggers import get_logger
from pydantic import PositiveInt, PostgresDsn, SecretStr
from pydantic_settings import BaseSettings, SettingsConfigDict
from task_flows import Alerts, Slack

base_dir = Path(__file__).parents[1]

env_file = base_dir / ".env"
env_file_loaded: bool = load_dotenv(env_file)

<<<<<<< HEAD
mojo_launch_date = datetime(2023, 5, 1, tzinfo=ZoneInfo("UTC"))
=======
mojo_launch_date = date(2023, 5, 1)
>>>>>>> 5447b0f7


class Config(BaseSettings):
    """Settings from environment variables."""

    # github token
    gh_token: str
    # postgres URL
    pg_url: PostgresDsn
    # max number of simultaneous bandwidth-using git commands (e.g. clone, pull).
    max_git_io: PositiveInt = 4
    max_process: PositiveInt = max(int(cpu_count() * 0.66), 1)
    # where repos should be cloned.
    repos_base_dir: Path = base_dir / "repos"
    # were log files should be stored.
    logs_dir: Path = base_dir / "logs"
    # Google Sheets
    spreadsheet_name: str = "Mojo🔥 Repos"
    worksheet_name: str = "Sheet1"
    # comment for manual repo additions.
    comment_anchor: str = '{"type":"workbook-range","uid":0,"range":"421009453"}'
    # Slack alerts.
    slack_app_token: Optional[SecretStr] = None
    slack_bot_token: Optional[SecretStr] = None
    slack_channel: Optional[str] = None
    slack_alert_on: Optional[List[str]] = ["start", "error", "finish"]
    # env vars prefix
    model_config = SettingsConfigDict(env_prefix="allsomojo_")


config = Config()

if all(
    v is not None
    for v in (
        config.slack_app_token,
        config.slack_bot_token,
        config.slack_channel,
        config.slack_alert_on,
    )
):
    task_alerts = [
        Alerts(
            send_to=[
                Slack(
                    app_token=config.slack_app_token,
                    bot_token=config.slack_bot_token,
                    channel=config.slack_channel,
                )
            ],
            send_on=config.slack_alert_on,
        )
    ]

else:
    task_alerts = None

logger = get_logger("allsomojo", stdout=True, file_dir=config.logs_dir)
logger.info("Loaded .env (%s): %s", env_file, env_file_loaded)<|MERGE_RESOLUTION|>--- conflicted
+++ resolved
@@ -1,8 +1,4 @@
-<<<<<<< HEAD
 from datetime import datetime
-=======
-from datetime import date
->>>>>>> 5447b0f7
 from os import cpu_count
 from pathlib import Path
 from typing import List, Optional
@@ -19,11 +15,7 @@
 env_file = base_dir / ".env"
 env_file_loaded: bool = load_dotenv(env_file)
 
-<<<<<<< HEAD
 mojo_launch_date = datetime(2023, 5, 1, tzinfo=ZoneInfo("UTC"))
-=======
-mojo_launch_date = date(2023, 5, 1)
->>>>>>> 5447b0f7
 
 
 class Config(BaseSettings):
@@ -34,10 +26,12 @@
     # postgres URL
     pg_url: PostgresDsn
     # max number of simultaneous bandwidth-using git commands (e.g. clone, pull).
-    max_git_io: PositiveInt = 4
+    max_git_io: PositiveInt = 8
     max_process: PositiveInt = max(int(cpu_count() * 0.66), 1)
     # where repos should be cloned.
     repos_base_dir: Path = base_dir / "repos"
+    # symlink confirmed Mojo repos to this directory.
+    selected_repos_dir: Optional[Path] = base_dir / "selected_repos"
     # were log files should be stored.
     logs_dir: Path = base_dir / "logs"
     # Google Sheets
